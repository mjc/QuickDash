--- conflicted
+++ resolved
@@ -17,13 +17,7 @@
 futures = { version = "0.3.17", features = ["executor", "thread-pool"] }
 walkdir = "2.3.2"
 regex = "1.5.4"
-<<<<<<< HEAD
-#clap = "2.33.3"
 clap = "3.0.0-beta.4"
-=======
-clap = "2.33.3"
-#clap = "3.0.0-beta.4"
->>>>>>> 42d6647f
 crc32fast = "1.2.1"
 pbr = "1.0.4"
 blake2 = "0.9.2"
